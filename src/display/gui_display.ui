<?xml version="1.0" encoding="UTF-8"?>
<ui version="4.0">
 <class>MainWindow</class>
 <widget class="QWidget" name="MainWindow">
  <property name="geometry">
   <rect>
    <x>0</x>
    <y>0</y>
    <width>800</width>
    <height>480</height>
   </rect>
  </property>
  <property name="windowTitle">
<<<<<<< HEAD
   <string>pyxiaozhi</string>
=======
   <string>小智Ai客户端</string>
>>>>>>> 66daeffe
  </property>
  <layout class="QVBoxLayout" name="verticalLayout">
   <item>
    <layout class="QHBoxLayout" name="navigation_layout">
     <property name="leftMargin">
      <number>0</number>
     </property>
     <property name="rightMargin">
      <number>0</number>
     </property>
     <item>
      <widget class="QTabBar" name="nav_tab_bar" native="true">
       <property name="styleSheet">
        <string>
QTabBar::tab {
    background-color: #f0f0f0; /* Light gray background */
    color: #333; /* Dark text */
    padding: 8px 20px; /* Padding around text */
    border-top-left-radius: 8px; /* Rounded top corners */
    border-top-right-radius: 8px;
    border: 1px solid #ddd; /* Light border */
    margin-right: 2px; /* Space between tabs */
    min-width: 100px; /* Ensure tabs aren't too small */
}

QTabBar::tab:selected {
    background-color: #ffffff; /* White background for selected tab */
    color: #007bff; /* Blue text for selected tab */
    border: 1px solid #ccc;
    border-bottom: 2px solid #007bff; /* Blue underline for selected tab */
}

QTabBar::tab:hover {
    background-color: #e9e9e9; /* Slightly darker on hover */
}

QTabBar {
    /* Optional: Remove the default frame if needed */
    /* border: none; */
}
        </string>
       </property>
      </widget>
     </item>
    </layout>
   </item>
   <item>
    <widget class="QStackedWidget" name="stackedWidget">
     <property name="currentIndex">
      <number>0</number>
     </property>
     <widget class="QWidget" name="mainPage">
      <property name="styleSheet">
       <string>QWidget#mainPage {
    background-color: rgba(255, 255, 255, 140); 
    border-radius: 8px;
}</string>
      </property>
      <layout class="QVBoxLayout" name="mainPageLayout">
       <property name="leftMargin">
        <number>0</number>
       </property>
       <property name="rightMargin">
        <number>0</number>
       </property>
       <item>
        <widget class="QFrame" name="status_card">
         <property name="sizePolicy">
          <sizepolicy hsizetype="Preferred" vsizetype="Expanding">
           <horstretch>0</horstretch>
           <verstretch>0</verstretch>
          </sizepolicy>
         </property>
         <property name="frameShape">
          <enum>QFrame::StyledPanel</enum>
         </property>
         <property name="frameShadow">
          <enum>QFrame::Raised</enum>
         </property>
         <layout class="QVBoxLayout" name="card_layout">
          <item>
           <widget class="QLabel" name="status_label">
            <property name="font">
             <font>
              <family>Microsoft YaHei UI</family>
              <pointsize>14</pointsize>
              <weight>75</weight>
              <bold>true</bold>
             </font>
            </property>
            <property name="styleSheet">
             <string notr="true">color: #2196F3;
                     padding: 10px;
                     background-color: #E3F2FD;
                     border-radius: 8px;</string>
            </property>
            <property name="text">
             <string>状态: 未连接</string>
            </property>
            <property name="alignment">
             <set>Qt::AlignCenter</set>
            </property>
           </widget>
          </item>
          <item>
           <widget class="QLabel" name="emotion_label">
            <property name="font">
             <font>
              <pointsize>24</pointsize>
             </font>
            </property>
            <property name="styleSheet">
             <string>margin: 15px;</string>
            </property>
            <property name="text">
             <string>😊</string>
            </property>
            <property name="alignment">
             <set>Qt::AlignCenter</set>
            </property>
           </widget>
          </item>
          <item>
           <widget class="QLabel" name="tts_text_label">
            <property name="font">
             <font>
              <pointsize>12</pointsize>
             </font>
            </property>
            <property name="styleSheet">
             <string notr="true"/>
            </property>
            <property name="text">
             <string>待命</string>
            </property>
            <property name="alignment">
             <set>Qt::AlignCenter</set>
            </property>
            <property name="wordWrap">
             <bool>true</bool>
            </property>
           </widget>
          </item>
         </layout>
        </widget>
       </item>
       <item>
        <widget class="QFrame" name="mic_visualizer_card">
         <property name="minimumSize">
          <size>
           <width>0</width>
           <height>70</height>
          </size>
         </property>
         <property name="maximumSize">
          <size>
           <width>16777215</width>
           <height>72</height>
          </size>
         </property>
         <property name="frameShape">
          <enum>QFrame::StyledPanel</enum>
         </property>
         <property name="frameShadow">
          <enum>QFrame::Raised</enum>
         </property>
         <layout class="QVBoxLayout" name="mic_visualizer_layout">
          <property name="spacing">
           <number>0</number>
          </property>
          <property name="leftMargin">
           <number>10</number>
          </property>
          <property name="topMargin">
           <number>5</number>
          </property>
          <property name="rightMargin">
           <number>10</number>
          </property>
          <property name="bottomMargin">
           <number>5</number>
          </property>
          <item>
           <widget class="QStackedWidget" name="audio_control_stack">
            <property name="currentIndex">
             <number>0</number>
            </property>
            <widget class="QWidget" name="volume_page">
             <layout class="QHBoxLayout" name="volume_layout">
              <property name="spacing">
               <number>5</number>
              </property>
              <property name="leftMargin">
               <number>0</number>
              </property>
              <property name="topMargin">
               <number>0</number>
              </property>
              <property name="rightMargin">
               <number>0</number>
              </property>
              <property name="bottomMargin">
               <number>0</number>
              </property>
              <item>
               <widget class="QPushButton" name="mute">
                <property name="minimumSize">
                 <size>
                  <width>72</width>
                  <height>34</height>
                 </size>
                </property>
                <property name="text">
                 <string>点击静音</string>
                </property>
                <property name="checkable">
                 <bool>true</bool>
                </property>
               </widget>
              </item>
              <item>
               <widget class="QSlider" name="volume_scale">
                <property name="orientation">
                 <enum>Qt::Horizontal</enum>
                </property>
               </widget>
              </item>
             </layout>
            </widget>
            <widget class="QWidget" name="mic_page">
             <layout class="QVBoxLayout" name="mic_page_layout">
              <property name="spacing">
               <number>0</number>
              </property>
              <property name="leftMargin">
               <number>0</number>
              </property>
              <property name="topMargin">
               <number>0</number>
              </property>
              <property name="rightMargin">
               <number>0</number>
              </property>
              <property name="bottomMargin">
               <number>0</number>
              </property>
              <item>
               <widget class="QWidget" name="mic_visualizer_widget" native="true">
                <property name="minimumSize">
                 <size>
                  <width>0</width>
                  <height>50</height>
                 </size>
                </property>
                <property name="styleSheet">
                 <string notr="true">border-radius: 8px;</string>
                </property>
               </widget>
              </item>
             </layout>
            </widget>
           </widget>
          </item>
         </layout>
        </widget>
       </item>
       <item>
        <layout class="QHBoxLayout" name="button_layout">
         <property name="spacing">
          <number>8</number>
         </property>
         <property name="leftMargin">
          <number>10</number>
         </property>
         <property name="topMargin">
          <number>0</number>
         </property>
         <property name="rightMargin">
          <number>10</number>
         </property>
         <property name="bottomMargin">
          <number>6</number>
         </property>
         <item>
          <widget class="QPushButton" name="manual_btn">
           <property name="minimumSize">
            <size>
             <width>0</width>
             <height>36</height>
            </size>
           </property>
           <property name="text">
            <string>按住后说话</string>
           </property>
          </widget>
         </item>
         <item>
          <widget class="QPushButton" name="abort_btn">
           <property name="minimumSize">
            <size>
             <width>0</width>
             <height>36</height>
            </size>
           </property>
           <property name="text">
            <string>打断对话</string>
           </property>
          </widget>
         </item>
         <item>
          <widget class="QPushButton" name="auto_btn">
           <property name="minimumSize">
            <size>
             <width>0</width>
             <height>36</height>
            </size>
           </property>
           <property name="text">
            <string>开始对话</string>
           </property>
          </widget>
         </item>
         <item>
          <widget class="QPushButton" name="mode_btn">
           <property name="minimumSize">
            <size>
             <width>0</width>
             <height>36</height>
            </size>
           </property>
           <property name="text">
            <string>手动对话</string>
           </property>
          </widget>
         </item>
        </layout>
       </item>
      </layout>
     </widget>
     <widget class="QWidget" name="iotPage">
      <layout class="QVBoxLayout" name="historyPageLayout">
       <item>
        <widget class="QFrame" name="history_card">
         <property name="frameShape">
          <enum>QFrame::StyledPanel</enum>
         </property>
         <property name="frameShadow">
          <enum>QFrame::Raised</enum>
         </property>
         <layout class="QVBoxLayout" name="history_layout">
          <item>
           <widget class="QLabel" name="history_title">
            <property name="font">
             <font>
              <pointsize>14</pointsize>
              <weight>75</weight>
              <bold>true</bold>
             </font>
            </property>
            <property name="text">
             <string>暂无IOT设备
                暂未实现
             </string>
            </property>
            <property name="alignment">
             <set>Qt::AlignCenter</set>
            </property>
           </widget>
          </item>
         </layout>
        </widget>
       </item>
      </layout>
     </widget>
     <widget class="QWidget" name="settingPage">
      <layout class="QVBoxLayout" name="settingPageLayout">
       <item>
        <widget class="QFrame" name="setting_card">
         <property name="frameShape">
          <enum>QFrame::StyledPanel</enum>
         </property>
         <property name="frameShadow">
          <enum>QFrame::Raised</enum>
         </property>
         <layout class="QVBoxLayout" name="setting_layout">
          <property name="spacing">
           <number>5</number>
          </property>
          <property name="leftMargin">
           <number>16</number>
          </property>
          <property name="topMargin">
           <number>10</number>
          </property>
          <property name="rightMargin">
           <number>16</number>
          </property>
          <property name="bottomMargin">
           <number>10</number>
          </property>
          <item>
           <spacer name="verticalSpacer_2">
            <property name="orientation">
             <enum>Qt::Vertical</enum>
            </property>
            <property name="sizeHint" stdset="0">
             <size>
              <width>20</width>
              <height>40</height>
             </size>
            </property>
           </spacer>
          </item>
          <item>
           <widget class="QLabel" name="setting_title">
            <property name="font">
             <font>
              <pointsize>18</pointsize>
              <weight>75</weight>
              <bold>true</bold>
             </font>
            </property>
            <property name="text">
             <string>config.json文件配置</string>
            </property>
            <property name="alignment">
             <set>Qt::AlignCenter</set>
            </property>
            <property name="bottomMargin" stdset="0">
             <number>10</number>
            </property>
           </widget>
          </item>
          <item>
           <spacer name="verticalSpacer">
            <property name="orientation">
             <enum>Qt::Vertical</enum>
            </property>
            <property name="sizeType">
             <enum>QSizePolicy::Expanding</enum>
            </property>
            <property name="sizeHint" stdset="0">
             <size>
              <width>20</width>
              <height>40</height>
             </size>
            </property>
           </spacer>
          </item>
          <item>
           <layout class="QHBoxLayout" name="wakeWordEnableLayout">
            <item>
             <widget class="QLabel" name="wakeWordEnableLabel">
              <property name="text">
               <string>启用唤醒词唤醒:</string>
              </property>
             </widget>
            </item>
            <item>
<<<<<<< HEAD
             <widget class="QCheckBox" name="wakeWordEnableSwitch">
              <property name="minimumSize">
               <size>
                <width>20</width>
                <height>20</height>
               </size>
              </property>
              <property name="text">
               <string/>
=======
             <widget class="SwitchButton" name="wakeWordEnableSwitch" native="true">
              <property name="onText" stdset="0">
               <string>开</string>
              </property>
              <property name="offText" stdset="0">
               <string>关</string>
>>>>>>> 66daeffe
              </property>
             </widget>
            </item>
            <item>
             <spacer name="horizontalSpacer_WakeEnable">
              <property name="orientation">
               <enum>Qt::Horizontal</enum>
              </property>
              <property name="sizeHint" stdset="0">
               <size>
                <width>40</width>
                <height>20</height>
               </size>
              </property>
             </spacer>
            </item>
           </layout>
          </item>
          <item>
           <layout class="QVBoxLayout" name="wakeWordsEditLayout">
            <property name="spacing">
             <number>10</number>
            </property>
            <property name="topMargin">
             <number>10</number>
            </property>
            <item>
             <widget class="QLabel" name="wakeWordsLabel">
              <property name="text">
               <string>唤醒词 (多个唤醒词请用英文逗号 ',' 分隔):</string>
              </property>
             </widget>
            </item>
            <item>
             <widget class="QLineEdit" name="wakeWordsLineEdit"/>
            </item>
           </layout>
          </item>
          <item>
           <spacer name="verticalSpacer_Group1">
            <property name="orientation">
             <enum>Qt::Vertical</enum>
            </property>
            <property name="sizeType">
             <enum>QSizePolicy::Fixed</enum>
            </property>
            <property name="sizeHint" stdset="0">
             <size>
              <width>20</width>
              <height>15</height>
             </size>
            </property>
           </spacer>
          </item>
          <item>
           <layout class="QFormLayout" name="formLayout">
            <property name="horizontalSpacing">
             <number>6</number>
            </property>
            <property name="verticalSpacing">
             <number>12</number>
            </property>
            <item row="0" column="0">
             <widget class="QLabel" name="deviceIdLabel">
              <property name="text">
               <string>Device ID:</string>
              </property>
             </widget>
            </item>
            <item row="0" column="1">
             <widget class="QLineEdit" name="deviceIdLineEdit"/>
            </item>
            <item row="1" column="0">
             <widget class="QLabel" name="otaUrlLabel">
              <property name="text">
               <string>OTA地址:</string>
              </property>
             </widget>
            </item>
            <item row="1" column="1">
             <widget class="QWidget" name="otaUrlContainerWidget" native="true">
              <layout class="QHBoxLayout" name="otaUrlInnerLayout">
               <property name="leftMargin">
                <number>0</number>
               </property>
               <property name="topMargin">
                <number>0</number>
               </property>
               <property name="rightMargin">
                <number>0</number>
               </property>
               <property name="bottomMargin">
                <number>0</number>
               </property>
               <item>
                <widget class="ComboBox" name="otaProtocolComboBox">
                 <property name="sizePolicy">
                  <sizepolicy hsizetype="Minimum" vsizetype="Fixed">
                   <horstretch>0</horstretch>
                   <verstretch>0</verstretch>
                  </sizepolicy>
                 </property>
                </widget>
               </item>
               <item>
                <widget class="LineEdit" name="otaAddressLineEdit">
                 <property name="sizePolicy">
                  <sizepolicy hsizetype="Expanding" vsizetype="Fixed">
                   <horstretch>1</horstretch>
                   <verstretch>0</verstretch>
                  </sizepolicy>
                 </property>
                </widget>
               </item>
              </layout>
             </widget>
            </item>
            <item row="2" column="0">
             <widget class="QLabel" name="websocketUrlLabel">
              <property name="text">
               <string>API接口地址:</string>
              </property>
             </widget>
            </item>
            <item row="2" column="1">
             <widget class="QWidget" name="wsUrlContainerWidget" native="true">
              <layout class="QHBoxLayout" name="wsUrlInnerLayout">
               <property name="leftMargin">
                <number>0</number>
               </property>
               <property name="topMargin">
                <number>0</number>
               </property>
               <property name="rightMargin">
                <number>0</number>
               </property>
               <property name="bottomMargin">
                <number>0</number>
               </property>
               <item>
                <widget class="QComboBox" name="wsProtocolComboBox">
                 <property name="sizePolicy">
                  <sizepolicy hsizetype="Minimum" vsizetype="Fixed">
                   <horstretch>0</horstretch>
                   <verstretch>0</verstretch>
                  </sizepolicy>
                 </property>
                 <item>
                  <property name="text">
                   <string>wss://</string>
                  </property>
                 </item>
                 <item>
                  <property name="text">
                   <string>ws://</string>
                  </property>
                 </item>
                </widget>
               </item>
               <item>
                <widget class="QLineEdit" name="wsAddressLineEdit">
                 <property name="sizePolicy">
                  <sizepolicy hsizetype="Expanding" vsizetype="Fixed">
                   <horstretch>1</horstretch>
                   <verstretch>0</verstretch>
                  </sizepolicy>
                 </property>
                </widget>
               </item>
              </layout>
             </widget>
            </item>
            <item row="3" column="0">
             <widget class="QLabel" name="websocketTokenLabel">
              <property name="text">
               <string>Access Token:</string>
              </property>
             </widget>
            </item>
<<<<<<< HEAD
            <item row="2" column="1">
             <widget class="QLineEdit" name="wsTokenLineEdit"/>
=======
            <item row="3" column="1">
             <widget class="LineEdit" name="wsTokenLineEdit"/>
>>>>>>> 66daeffe
            </item>
           </layout>
          </item>
          <item>
           <spacer name="verticalSpacer_Group2">
            <property name="orientation">
             <enum>Qt::Vertical</enum>
            </property>
            <property name="sizeType">
             <enum>QSizePolicy::Fixed</enum>
            </property>
            <property name="sizeHint" stdset="0">
             <size>
              <width>20</width>
              <height>46</height>
             </size>
            </property>
           </spacer>
          </item>
          <item>
           <widget class="QPushButton" name="saveSettingsButton">
            <property name="text">
             <string>保存设置</string>
            </property>
           </widget>
          </item>
          <item>
           <spacer name="verticalSpacer_Bottom">
            <property name="orientation">
             <enum>Qt::Vertical</enum>
            </property>
            <property name="sizeType">
             <enum>QSizePolicy::Fixed</enum>
            </property>
            <property name="sizeHint" stdset="0">
             <size>
              <width>20</width>
              <height>10</height>
             </size>
            </property>
           </spacer>
          </item>
         </layout>
        </widget>
       </item>
      </layout>
     </widget>
    </widget>
   </item>
  </layout>
 </widget>
 <customwidgets>
  <customwidget>
   <class>QTabBar</class>
   <extends>QWidget</extends>
   <header>qtabbar.h</header>
  </customwidget>
 </customwidgets>
 <resources/>
 <connections/>
</ui><|MERGE_RESOLUTION|>--- conflicted
+++ resolved
@@ -11,11 +11,7 @@
    </rect>
   </property>
   <property name="windowTitle">
-<<<<<<< HEAD
-   <string>pyxiaozhi</string>
-=======
-   <string>小智Ai客户端</string>
->>>>>>> 66daeffe
+    <string>小智Ai客户端</string>
   </property>
   <layout class="QVBoxLayout" name="verticalLayout">
    <item>
@@ -475,7 +471,6 @@
              </widget>
             </item>
             <item>
-<<<<<<< HEAD
              <widget class="QCheckBox" name="wakeWordEnableSwitch">
               <property name="minimumSize">
                <size>
@@ -485,14 +480,6 @@
               </property>
               <property name="text">
                <string/>
-=======
-             <widget class="SwitchButton" name="wakeWordEnableSwitch" native="true">
-              <property name="onText" stdset="0">
-               <string>开</string>
-              </property>
-              <property name="offText" stdset="0">
-               <string>关</string>
->>>>>>> 66daeffe
               </property>
              </widget>
             </item>
@@ -672,13 +659,8 @@
               </property>
              </widget>
             </item>
-<<<<<<< HEAD
             <item row="2" column="1">
              <widget class="QLineEdit" name="wsTokenLineEdit"/>
-=======
-            <item row="3" column="1">
-             <widget class="LineEdit" name="wsTokenLineEdit"/>
->>>>>>> 66daeffe
             </item>
            </layout>
           </item>
